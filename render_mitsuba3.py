--- conflicted
+++ resolved
@@ -160,18 +160,10 @@
         xml_content = str.join('', xml_segments)
 
         xml_file = os.path.join(folder, f"{object_name}_{pcli:02d}_{num_points_per_object}.xml")
-<<<<<<< HEAD
-        write_xml(xml_file, xml_content)
-        
-        png_file = xml_file.replace('.xml','.png')
-        if forced or (not os.path.exists(png_file)):
-            debug_msg(f'saving image: {xml_file}')
-=======
         png_file = xml_file.replace('.xml', '.png')
 
         if forced or (not os.path.exists(png_file)):
             write_xml(xml_file, xml_content)
->>>>>>> 5ea76b5c
             render_xml(xml_file, png_file)
         else:
             debug_msg('skipping rendering because the file already exists')
@@ -203,7 +195,6 @@
         os.remove(xml)
         os.remove(img)
 
-<<<<<<< HEAD
 def merge_renders(renders, filename):
     images = []
     font = ImageFont.truetype("FreeSans.ttf", 30)
@@ -234,8 +225,7 @@
 
     print("Saving", filename)
     combined_image.save(filename)
-=======
->>>>>>> 5ea76b5c
+
 
 if __name__ == "__main__":
     args = parse_args()
